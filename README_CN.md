--- conflicted
+++ resolved
@@ -247,7 +247,6 @@
 # The image will be saved to "scripts/outputs/"
 ```
 
-<<<<<<< HEAD
 
 ### ControlNet
 
@@ -279,9 +278,6 @@
 ```
 
 
-
-
-=======
 ### Inpainting
 
 我们提供了 Inpainting 的参数和代码, 详细信息见 [inpainting](./inpainting/README.md).
@@ -300,7 +296,6 @@
 # The image will be saved to "scripts/outputs/"
 ```
 
->>>>>>> 619847d1
 <br><br>
 
 ## <a name="协议引用"></a>📜协议、引用、致谢
